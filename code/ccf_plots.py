from __future__ import annotations

import numpy as np
import pandas as pd
import shapely
import seaborn as sns
import matplotlib.pyplot as plt
import matplotlib.cm as cm
import matplotlib
from colorcet import glasbey
from shapely.plotting import plot_polygon
from matplotlib.colors import ListedColormap
from scipy.ndimage import binary_dilation

# TODO: get rid of this import
# from ccf_polygons import get_outline_polygon, CCF_TH_NAMES
from abc_load import get_thalamus_substructure_names, get_substructure_index


def plot_shape(shape: shapely.Polygon | shapely.GeometryCollection, edgecolor='black', **kwargs):    
    """Plot shapely geometry, 
    wrapping shapely.plotting.plot_polygon to accept either a Polygon or GeometryCollection.
    
    All **kwargs are passed through to plot_polygon, then to matplotlib.Patch
    """
    
    if type(shape) is shapely.GeometryCollection:
        for subpoly in shape.geoms:
            patch = plot_polygon(subpoly, add_points=False, edgecolor=edgecolor, **kwargs)
    else:
        patch = plot_polygon(shape, add_points=False, edgecolor=edgecolor, **kwargs)
    return shape

def expand_palette(palette, ccf_names):
    edgecolor = None
    alpha = 0.6
    if palette is None:
        palette = dict(zip(ccf_names, sns.color_palette(glasbey, n_colors=len(ccf_names))))
    elif palette=='greyscale':
        palette = {x: '#BBBBBB' for x in ccf_names}
        edgecolor = 'grey'
        alpha = 1
    elif palette=='dark_outline':
        palette = {x: 'none' for x in ccf_names}
        edgecolor = 'grey'
        alpha = 1
    elif palette=='light_outline':
        palette = {x: 'none' for x in ccf_names}
        edgecolor = 'lightgrey'
        alpha = 1
    else:
        edgecolor = 'grey'
        alpha = 1
    return palette, edgecolor, alpha

def plot_ccf_section(ccf_polygons, section, highlight=[], palette=None, labels=True, bg_shapes=True, ax=None):
    ccf_names = ccf_polygons.index.get_level_values('name')
    palette, edgecolor, alpha = expand_palette(palette, ccf_names)
    if highlight=='all':
        highlight = ccf_names
    patches = []
    # could simplify this to single loop over polygons
    if bg_shapes:
        for name in ccf_names:
            if section in ccf_polygons.loc[name].index and name not in highlight:
                patches.append(plot_shape(ccf_polygons.loc[(name, section), "geometry"], facecolor=palette[name], ax=ax, 
                                alpha=0.1, label=name if labels else None))
    for name in highlight:
        if section in ccf_polygons.loc[name].index:
            patches.append(plot_shape(ccf_polygons.loc[(name, section), "geometry"], facecolor=palette[name], ax=ax, 
                           alpha=alpha, edgecolor=edgecolor, label=name if labels else None))
    return patches

def plot_ccf_overlay(obs, ccf_polygons, sections=None, ccf_names=None, point_hue='CCF_acronym', legend='cells', min_group_count=10, highlight=[], 
                     shape_palette=None, point_palette=None, bg_cells=None, bg_shapes=True, s=2, axes=False,
                     section_col='section'):
    obs = obs.copy()
    if sections is None:
        sections = obs[section_col].unique()
    # else:
    #     ccf_polygons = ccf_polygons[ccf_polygons.index.isin(sections, level="section")]
    # ccf_names = ccf_polygons.index.get_level_values('name')
    if ccf_names is None:
        ccf_names = get_thalamus_substructure_names()
    if shape_palette is None:
        shape_palette = dict(zip(ccf_names, sns.color_palette(glasbey, n_colors=len(ccf_names))))
    raster_regions = type(ccf_polygons) is np.ndarray
    if raster_regions:
        substructure_index = get_substructure_index()
    # string type allows adding 'other' to data slice by slice
    obs[point_hue] = obs[point_hue].astype(str)
    # drop groups below min_group_count 
    point_group_names = obs[point_hue].value_counts().loc[lambda x: x>min_group_count].index
    obs = obs[obs[point_hue].isin(point_group_names)]
    
    if point_palette is None:
        if point_hue == 'CCF_acronym' and shape_palette not in ('bw','dark_outline','light_outline'):
            # make sure point palette matches shape palette
            point_palette = shape_palette.copy()
            extra_names = point_group_names.difference(ccf_names)
            extra_palette = dict(zip(extra_names, sns.color_palette(glasbey, n_colors=len(point_group_names))[-len(extra_names):]))
            point_palette.update(extra_palette)
        else:
            point_palette = dict(zip(point_group_names, sns.color_palette(glasbey, n_colors=len(point_group_names))))
    else:
        point_palette = point_palette.copy()
    point_palette.update(other='grey')
    
    for section in sections:
        secdata = obs.loc[lambda df: (df[section_col]==section)].copy()
        if len(secdata) < min_group_count:
            continue
        # print(section)
        fig, ax = plt.subplots(figsize=(8,4))
        if raster_regions:
            plot_ccf_section_raster(ccf_polygons, section, substructure_index, regions=ccf_names, palette=shape_palette, legend=(legend=='ccf'), ax=ax)
        else:
            plot_ccf_section(ccf_polygons, section, highlight=highlight, palette=shape_palette, bg_shapes=bg_shapes,
                                   labels=legend in ['ccf', 'both'], ax=ax)
        ax.set_title(section)
        
        if bg_cells is not None:
            sns.scatterplot(bg_cells.loc[lambda df: (df[section_col]==section)], x='cirro_x', y='cirro_y', c='grey', s=2, alpha=0.5)
        # lump small groups if legend list is too long
        sec_group_counts = secdata[point_hue].value_counts(ascending=True)
        if len(sec_group_counts) > 10:
            point_groups_section = sec_group_counts.loc[lambda x: x>min_group_count].index
            secdata.loc[lambda df: ~df[point_hue].isin(point_groups_section), point_hue] = 'other'
        secdata[point_hue] = pd.Categorical(secdata[point_hue])
        if len(secdata) > 0:
            sns.scatterplot(secdata, x='cirro_x', y='cirro_y', hue=point_hue, s=s, palette=point_palette, legend=legend in ['cells', 'both'])
        if legend:
            plt.legend(ncols=2, loc='upper center', bbox_to_anchor=(0.5, 0))
            # plt.legend(ncols=1, loc='center left', bbox_to_anchor=(0.98, 0.5), fontsize=16)
        format_image_axes(axes)
        plt.show()

def format_image_axes(axes=False, set_lims=False):
    plt.axis('image')
    if not axes:
        sns.despine(left=True, bottom=True)
        plt.xticks([])
        plt.yticks([])
    plt.xlabel('')
    plt.ylabel('')
    # if set_lims:
        # plt.gca().set_xlim([2.5, 8.5])
        # plt.gca().set_ylim([7, 4])
        
def plot_section_outline(outline_polygons, sections, axes=False, 
                         facecolor='none', edgecolor='black', alpha=0.05):
    ''' Displays the per-section outline_polygons from get_outline_polygon() for
    the specified sections'''
    if isinstance(sections, str):
        sections = [sections]
    
    for section in sections:
        plot_shape(outline_polygons[section],facecolor=facecolor,
                   edgecolor=edgecolor,alpha=alpha)
        if not axes:
            plt.gca().set_aspect('equal')
            plt.box(False)
            plt.xticks([])
            plt.yticks([])
            
            
def plot_nucleus_cluster_comparison_slices(obs, ccf_polygons, nuclei, bg_cells=None, bg_shapes=True, legend='cells', point_hue='cluster', **kwargs):
    sections_points = obs['section'].value_counts().loc[lambda x: x>10].index
    nuclei = [nuclei] if type(nuclei) is str else nuclei
    sections_nuclei = ccf_polygons.index.get_level_values('name')[ccf_polygons.index.isin(nuclei, level='name')].unique()
    sections = sorted(sections_nuclei.union(sections_points))
<<<<<<< HEAD
    # ABC dataset uses 'cluster', internal datasets used 'cluster_label'
    if 'cluster' in obs.columns:
        hue_column = 'cluster'
    else:
        hue_column = 'cluster_label'
    plot_ccf_overlay(obs, ccf_polygons, sections, point_hue=hue_column, legend=legend, 
=======
    plot_ccf_overlay(obs, ccf_polygons, sections, point_hue=point_hue, legend=legend, 
>>>>>>> 647bf710
                     highlight=nuclei, bg_cells=bg_cells, bg_shapes=bg_shapes, **kwargs)   


def plot_expression_ccf(adata_neuronal, section, gene, polygons, nuclei=[], bg_shapes=False, axes=False, 
                        cmap='magma', show_outline=False, highlight=[]):
    subset = adata_neuronal[adata_neuronal.obs.query(f"section=='{section}'").index]
    fig, ax = plt.subplots(figsize=(8,4))
    
    # # plot ccf annotation behind gene expression
    # plot_ccf_section(polygons, section, highlight=nuclei, bg_shapes=bg_shapes, ax=ax, palette='greyscale')
    
    # plot gene expression
    # x, y = subset.obsm['spatial_cirro'].T
    c = subset[:,gene].X.toarray().squeeze()
    im = plt.scatter(x=subset.obs['cirro_x'], y=subset.obs['cirro_y'], c=c, 
                     s=1, cmap=cmap)
    plt.colorbar(label="log2(CPM+1)", fraction=0.046, pad=0.01)
    plt.axis('image')
    plt.title(gene)
    if not axes:
        plt.xticks([])
        plt.yticks([])
        plt.box(False)
    plt.xlabel('')
    plt.ylabel('')
    
    # plot TH outline
    if show_outline:
        th_outline_polygons = get_outline_polygon(subset.obs)
        plot_section_outline(th_outline_polygons, sections=section, alpha=0.15)
    
    # plot ccf annotation in front of gene expression
    if highlight==[]:
        plot_ccf_section(polygons, section, highlight=nuclei, bg_shapes=bg_shapes, ax=ax, palette='dark_outline')
    elif highlight!=[]:
        plot_ccf_section(polygons, section, highlight=nuclei, bg_shapes=bg_shapes, ax=ax, palette='light_outline')
        plot_ccf_section(polygons, section, highlight=highlight, bg_shapes=bg_shapes, ax=ax, palette='dark_outline')
    
    plt.gca().set_aspect('equal')
    plt.show()
    
    return fig, ax


def get_colormap_color(value, cmap='viridis', vmin=0, vmax=1):
    # norm = plt.Normalize(vmin, vmax)
    norm = matplotlib.colors.Normalize(vmin=vmin, vmax=vmax)
    cmap = matplotlib.colormaps.get_cmap(cmap)  # PiYG
    rgb = cmap(norm(abs(value)))[:3]  # will return rgba, we take only first 3 so we get rgb
    color = matplotlib.colors.rgb2hex(rgb)
    return color

def plot_metrics_ccf(obs, ccf_polygons, metric_series, sections=None, 
                     cmap='viridis', cb_label='metric',
                     highlight=[], legend='cells', bg_shapes=True, s=2, axes=False):
    obs = obs.copy()
    if sections is None:
        sections = obs['section'].unique()
    else:
        ccf_polygons = ccf_polygons[ccf_polygons.index.isin(sections, level="section")]
    ccf_names = ccf_polygons.index.get_level_values('name')
    
    # convert metric to color palette
    vmin = np.min(metric_series.values)
    vmax = np.max(metric_series.values)
    metric_colors = [get_colormap_color(value, cmap=cmap, vmin=vmin, vmax=vmax) 
                     for (name, value) in pd.Series.items(metric_series)]
    shape_palette = dict(zip(metric_series.index, metric_colors))
    
    for section in sections:
        print(section)
        fig, ax = plt.subplots(figsize=(8,4))
        
        patches = plot_ccf_section(ccf_polygons, section, highlight=highlight, palette=shape_palette, bg_shapes=bg_shapes,
                                   labels=legend in ['ccf', 'both'], ax=ax)
        # if legend:
        #     plt.legend(ncols=2, loc='upper center', bbox_to_anchor=(0.5, 0))
        #     # plt.legend(ncols=1, loc='center left', bbox_to_anchor=(0.98, 0.5), fontsize=16)
        
        format_image_axes(axes)
        # hidden image just to generate colorbar
        img = ax.imshow(np.array([[vmin,vmax]]), cmap=cmap)
        img.set_visible(False)
        plt.colorbar(img, orientation='vertical', label=cb_label, shrink=0.75)
        plt.show()

def plot_ccf_section_raster(ccf_img, section_z, structure_index, palette, regions=None, z_resolution=200e-3, legend=True, ax=None):
    img = ccf_img[:,:, int(section_z/z_resolution)]
    region_nums = np.unique(img)
    if regions is None:
        regions = [structure_index[i] for i in region_nums]
    palette, edgecolor, alpha = expand_palette(palette, regions)
    # could do in single image, but looping allows selecting highlight set etc...
    
    for i in region_nums:
        name = structure_index[i]
        if name in palette:
            plot_raster_region(img, i, resolution=10e-3, facecolor=palette[name], edgecolor=edgecolor, alpha=alpha, ax=ax)
    if legend:
        handles = [plt.plot([], marker="o", ls="", color=color)[0] for name, color in palette.items() if name in regions]
        plt.legend(regions)
    return

def fill_nan(img):
    return np.where(img, 1, np.nan)

def plot_raster_region(imdata, region_val, resolution=10e-3, facecolor='grey', edgecolor='black', 
                    edge_width=2, alpha=1, ax=None):
    extent = (np.array([0, imdata.shape[1], imdata.shape[0], 0]) - 0.5) * resolution
    kwargs = dict(extent=extent, interpolation="none")
    im_region = imdata==region_val
    # transpose for x,y oriented image
    ax.imshow(fill_nan(im_region).T, cmap=ListedColormap([facecolor]), **kwargs)
    im_bound = binary_dilation(im_region, iterations=edge_width) & ~im_region
    ax.imshow(fill_nan(im_bound).T, cmap=ListedColormap([edgecolor]), **kwargs)

def plot_metrics_ccf_raster(ccf_img, metric_series, sections, structure_index,
                     cmap='viridis', cb_label='metric', axes=False):
    vmin, vmax = (metric_series.min(), metric_series.max())
    norm = matplotlib.colors.Normalize(vmin=vmin, vmax=vmax)
    cmap = matplotlib.colormaps.get_cmap(cmap)
    palette = metric_series.apply(lambda x: cmap(norm(x))).to_dict()
    
    for section_z in sections:
        print(section_z)
        fig, ax = plt.subplots(figsize=(8, 5))
        # hidden image just to generate colorbar
        img = ax.imshow(np.array([[vmin, vmax]]), cmap=cmap)
        img.set_visible(False)
        plt.colorbar(img, orientation='vertical', label=cb_label, shrink=0.75)
        
        plot_ccf_section_raster(ccf_img, section_z, structure_index, palette, legend=False, ax=ax)
        format_image_axes(axes)
        plt.show()<|MERGE_RESOLUTION|>--- conflicted
+++ resolved
@@ -164,21 +164,17 @@
             plt.yticks([])
             
             
-def plot_nucleus_cluster_comparison_slices(obs, ccf_polygons, nuclei, bg_cells=None, bg_shapes=True, legend='cells', point_hue='cluster', **kwargs):
+def plot_nucleus_cluster_comparison_slices(obs, ccf_polygons, nuclei, bg_cells=None, bg_shapes=True, legend='cells', **kwargs):
     sections_points = obs['section'].value_counts().loc[lambda x: x>10].index
     nuclei = [nuclei] if type(nuclei) is str else nuclei
     sections_nuclei = ccf_polygons.index.get_level_values('name')[ccf_polygons.index.isin(nuclei, level='name')].unique()
     sections = sorted(sections_nuclei.union(sections_points))
-<<<<<<< HEAD
     # ABC dataset uses 'cluster', internal datasets used 'cluster_label'
     if 'cluster' in obs.columns:
         hue_column = 'cluster'
     else:
         hue_column = 'cluster_label'
     plot_ccf_overlay(obs, ccf_polygons, sections, point_hue=hue_column, legend=legend, 
-=======
-    plot_ccf_overlay(obs, ccf_polygons, sections, point_hue=point_hue, legend=legend, 
->>>>>>> 647bf710
                      highlight=nuclei, bg_cells=bg_cells, bg_shapes=bg_shapes, **kwargs)   
 
 

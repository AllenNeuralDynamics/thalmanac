from functools import cached_property, lru_cache
from importlib_resources import files
import warnings

import numpy as np
import pandas as pd

from .abc_load_base import AtlasWrapper, accept_anndata_input

_DEVCCF_TOP_NODES_THALAMUS = ["p3A", "Th"]
_CCF_TOP_NODES_THALAMUS = ["TH", "ZI"]


class ThalamusWrapper(AtlasWrapper):
    """Thalamus-specific wrapper class for the ABC Atlas MERFISH dataset,
    containing version/dataset-specific methods for loading, filtering, etc.
    """

    @cached_property
    def TH_ZI_CLASSES(self):
        return [self.get_taxonomy_class_by_name(x) for x in ["HY GABA", "MH-LH Glut", "TH Glut"]]

    @cached_property
    def MB_CLASSES(self):
        return [self.get_taxonomy_class_by_name(x) for x in ["MB Glut", "MB GABA"]]

    TH_SECTIONS = [x for x in np.arange(25, 42) if x not in [26, 30, 37]]

    def load_standard_thalamus(self, data_structure="adata"):
        """Loads a preprocessed, neuronal thalamus subset of the ABC Atlas MERFISH dataset.

        Standardizes parameters for load_adata_thalamus() / get_combined_metadata(),
        filter_by_class_thalamus(), & filter_by_thalamus_coords() for consistency in
        the exact data loaded across capsules & notebooks.
        Also ensures loading full anndata vs just obs metadata returns the same
        subset of cells.

        Parameters
        ----------
        data_structure : {'adata', 'obs'}, default='adata'
            load the full AnnData object with gene expression in .X and cell
            metadata DataFrame in .obs ('adata') OR load just the cell metadata
            DataFrame ('obs') to same time/memory

        Results
        -------
        data_th
            AnnData object or DataFrame containing the ABC Atlas MERFISH dataset

        """
        # load
        if data_structure == "adata":
            data_th = self.load_adata_thalamus()
        elif data_structure == "obs":
            # still contains all cells; filter_by_thalamus_coords() subsets to TH+ZI
            data_th = self.get_combined_metadata(
                drop_unused=True, realigned=False, flip_y=False, round_z=True
            )
            data_th = self.filter_by_thalamus_coords(data_th)
        else:
            raise ValueError("data_structure must be adata or obs.")

        # preprocessing
        # default: include=TH_ZI_CLASSES+MB_CLASSES
        data_th = self.filter_by_class_thalamus(
            data_th,
            display_filtered_classes=False,
        )

        return data_th.copy()

    def load_adata_thalamus(
        self,
        subset_to_TH_ZI=True,
        transform="log2cpt",
        with_metadata=True,
        drop_blanks=True,
        flip_y=False,
        realigned=False,
        include_white_matter=True,
        drop_unused=True,
        **kwargs,
    ):
        """Load ABC Atlas MERFISH dataset as an anndata object.

        Parameters
        ----------
        subset_to_TH_ZI : bool, default=True
            returns adata that only includes cells in the TH+ZI dataset, as subset
            by filter_by_thalamus_coords()
        transform : {'log2cpt', 'log2cpm', 'log2cpv', 'raw'}, default='log2cpt'
            which transformation of the gene counts to load and/or calculate from
            the expression matrices
            {cpt: counts per thousand, cpm: per million, cpv: per cell volume}
        with_metadata : bool, default=True
            include cell metadata in adata
        from_metadata : DataFrame, default=None
            preloaded metadata DataFrame to merge into AnnData, loading cells in this
            DataFrame only (in this case with_metadata is ignored)
        drop_blanks : bool, default=True
            drop 'blank' gene counts from the dataset
            (blanks are barcodes not actually used in the library, counted for QC purposes)
        flip_y : bool, default=True
            flip y-axis coordinates so positive is up (coronal section appears
            right-side up as expected)
        realigned : bool, default=False
            load and use for subsetting the metadata from realignment results data asset,
            containing 'ccf_realigned' coordinates
        include_white_matter : bool, default=True
            include cells that fall in white matter tracts within the thalamus
            when subsetting to TH+ZI
        drop_unused : bool, default=True
            drop unused columns from metadata
        **kwargs
            passed to `get_combined_metadata`

        Results
        -------
        adata
            anndata object containing the ABC Atlas MERFISH dataset
        """
        if subset_to_TH_ZI:
            cells_md_df = self.get_combined_metadata(
                realigned=realigned, flip_y=flip_y, drop_unused=drop_unused, **kwargs
            )
            cells_md_df = self.filter_by_thalamus_coords(
                cells_md_df,
                buffer=0,
                include_white_matter=include_white_matter
            )
            adata = self.load_adata(
                transform=transform, drop_blanks=drop_blanks, from_metadata=cells_md_df
            )
        else:
            adata = self.load_adata(
                transform=transform,
                drop_blanks=drop_blanks,
                with_metadata=with_metadata,
                flip_y=flip_y,
                realigned=realigned,
                **kwargs,
            )

        return adata

    @accept_anndata_input
    def filter_by_class_thalamus(
        self,
        obs,
        include=None,
        exclude=None,
        display_filtered_classes=True,
    ):
        """Filters anndata object to only include cells from specific taxonomy
        classes.

        Parameters
        ----------
        obs
            anndata object or dataframe containing the ABC Atlas MERFISH dataset
        exclude : list of str, default=None
            list of classes to filter out
        include : list of str, default=self.TH_ZI_CLASSES + self.MB_CLASSES
            if present, include ONLY cells in this list of classes (acts prior
            to 'exclude' and thus excludes any class not explicitly in this list)
        display_filtered_classes : bool, default=True
            whether to print the classes filtered out of the input data

        Returns
        -------
        obs
            the dataset, filtered to only include cells from specific
            thalamic & zona incerta + optional (midbrain & nonneuronal) classes
        """
        if include is None:
            include = self.TH_ZI_CLASSES + self.MB_CLASSES
        classes_input = sorted(obs["class"].cat.remove_unused_categories().cat.categories.to_list())
        obs = self.filter_by_class(obs, exclude=exclude, include=include)
        classes_output = sorted(
            obs["class"].cat.remove_unused_categories().cat.categories.to_list()
        )
        # (optional) print out to make explicit to the user which classes are
        # being excluded from the dataset & which they could choose to include
        if display_filtered_classes:
            print(
                f"Classes present in input data: {classes_input}\n"
                f"Classes present in output data: {classes_output}\n"
                f"Classes filtered out of input data: {sorted(list(set(classes_input) - set(classes_output)))}"
            )

        return obs

    @accept_anndata_input
    def filter_by_thalamus_coords(self, obs, buffer=0, include_white_matter=True, **kwargs):
        """Filters to only include cells within thalamus CCF boundaries +/- a buffer.

        Parameters
        ----------
        obs : AnnData or DataFrame
            object containing the ABC Atlas MERFISH metadata; if AnnData, .obs
            should contain the metadata
        buffer : int, default=0
            buffer in microns to add to the thalamus mask
        include_white_matter : bool, default=True
            whether to include cells that fall in white matter tracts within
            the thalamus when filtering
        **kwargs
            passed to 'label_ccf_spatial_subset'

        Returns
        -------
        obs
            the filtered AnnData or DataFrame object
        """
        obs, _ = self.label_ccf_spatial_subset(
                obs,
                ["TH", "ZI"],
                distance_px=buffer,
                filter_cells=True,
                fill_holes_in_mask=include_white_matter,
                **kwargs
            )
        obs = self.filter_thalamus_sections(obs)
        return obs

    @staticmethod
    def filter_thalamus_sections(obs):
        """Filters anterior-to-posterior coordinates to include only sections containing thalamus.

        Includes filtering for 1 anterior-most & 1 posterior-most section with poor
        alignment between thalamus CCF structure and mapped thalamic cells.
        """
        return obs.query("5.0 <= z_section <= 8.2")

    @lru_cache
    def get_thalamus_names(self, level=None, include_unassigned=True):
        if level == "devccf":
            return self.get_ccf_names(_DEVCCF_TOP_NODES_THALAMUS, level=level, include_unassigned=include_unassigned)
        else:
            return self.get_ccf_names(_CCF_TOP_NODES_THALAMUS, level=level, include_unassigned=include_unassigned)

    def get_thalamus_ccf_indices(self):
        th_ccf_names = self.get_thalamus_names(level="substructure")
        # convert ccf names to the unique parcellation_index used in the image volume
        ccf_index = self.get_ccf_index(level="substructure")
        reverse_lookup = pd.Series(ccf_index.index.values, index=ccf_index)
        th_index_values = reverse_lookup.loc[th_ccf_names]

        return th_index_values

    # load cluster-nucleus annotations
    try:
        nuclei_df_manual = pd.read_csv(
            files("thalamus_merfish_analysis.resources")/ "annotations_c2n_manual.csv",
            index_col="cluster"
        )
        nuclei_df_auto = pd.read_csv(
            files("thalamus_merfish_analysis.resources") / "annotations_c2n_auto.csv",
            index_col="cluster"
        )
        found_annotations = True
    except FileNotFoundError:
        found_annotations = False


<<<<<<< HEAD
    def get_annotated_clusters(
        self,
=======
    def get_annotated_cell_types(
        cls,
>>>>>>> 2e0803c6
        nuclei_names,
        taxonomy_level="cluster",
        include_shared_clusters=False,
        manual_annotations=True,
        annotations_df=None,
    ):
        """Get clusters from specific thalamic nucle(i) based on manual nuclei:cluster
        annotations.

        Parameters
        ----------
        nuclei_names : str or list of str
            name(s) of thalamic nuclei to search for in the manual annotations resource
        taxonomy_level : {"subclass", "supertype", "cluster"}, default="cluster"
            level of taxonomy to return
        include_shared_clusters : bool, default=False
            whether to include clusters that are shared with multiple thalamic nuclei
        manual_annotations : bool, default=True
            whether to use manual annotations or automatic annotations CSV

        Returns
        -------
        cell_types : list of str
            list of cell types, at the specified taxonomy level, associated with
            the specified nuclei
        """

        if not self.found_annotations:
            raise UserWarning("Can't access annotations sheet from this environment.")

        anno = self.nuclei_df_manual if manual_annotations else self.nuclei_df_auto
        if annotations_df is not None:
            anno = annotations_df

        # if single name, convert to list
        nuclei_names = [nuclei_names] if isinstance(nuclei_names, str) else nuclei_names
        all_names = []
        for name in nuclei_names:
            if include_shared_clusters:
                curr_names = anno.loc[anno["nuclei"].map(lambda names: name in names.split(" "))].index
            else:
                curr_names = anno.loc[anno["nuclei"]==name].index
            all_names.extend(curr_names)

            if len(curr_names)==0:
                error = f"No matches found for {name}:"
                annotated_names = set(nucleus for entry in anno["nuclei"] for nucleus in entry.split())
                if len(set(nuclei_names).intersection(annotated_names)) == 0:
                    error += f" Please check for typos, valid nuclei names are:\n{annotated_names}"
                    if manual_annotations:
                        error += "\nTry manual_annotations=False for a larger list of annotated nuclei."
                else:
                    error += " No non-shared clusters annotated, try include_shared_clusters=True."
                raise UserWarning(error)
<<<<<<< HEAD
        clusters = self.get_taxonomy_label_from_alias(anno.loc[all_names, "cluster_alias"])
        return clusters
    
    def get_obs_from_annotated_clusters(
        self,
=======
        cell_types = cls.get_taxonomy_label_from_alias(anno.loc[all_names, "cluster_alias"],
                                                       taxonomy_level=taxonomy_level)
        return cell_types
    
    def get_obs_from_annotations(
        cls,
>>>>>>> 2e0803c6
        nuclei_names,
        obs,
        taxonomy_level="cluster",
        include_shared_clusters=False,
        manual_annotations=True,
    ):
        """Get cells from specific thalamic nucle(i) based on manual nuclei:cluster
        annotations.

        Parameters
        ----------
        nuclei_names : str or list of str
            name(s) of thalamic nuclei to search for in the manual annotations resource
        obs : DataFrame
            cell metadata DataFrame
        taxonomy_level : {"subclass", "supertype", "cluster"}, default="cluster"
            level of taxonomy to use for filtering obs
        include_shared_clusters : bool, default=False
            whether to include clusters that are shared with multiple thalamic nuclei
        manual_annotations : bool, default=True
            whether to use manual annotations or automatic annotations CSV

        Returns
        -------
        obs
            cell metadata DataFrame with only cells from the specified cell type(s)
            at the specified taxonomy level (i.e. cluster(s), supertype(s), subclass(es))
        """
<<<<<<< HEAD
        clusters = self.get_annotated_clusters(
=======
        cell_types = cls.get_annotated_cell_types(
>>>>>>> 2e0803c6
            nuclei_names,
            taxonomy_level=taxonomy_level,
            include_shared_clusters=include_shared_clusters,
            manual_annotations=manual_annotations,
        )
        obs = obs.loc[lambda df: df[taxonomy_level].isin(cell_types)]
        return obs
    
    
    # TODO: save this in a less weird format (json?)
    @staticmethod
    @lru_cache
    def get_thalamus_cluster_palette():
        palette_df = pd.read_csv(
            files("thalamus_merfish_analysis.resources") / "cluster_palette_glasbey.csv"
        )
        return dict(zip(palette_df["Unnamed: 0"], palette_df["0"]))

    @staticmethod
    # @lru_cache
    def _devccf_matches():
        match_df = pd.read_csv(
            files("thalamus_merfish_analysis.resources") / "devccf_matches.csv"
        )
        return match_df
    
    @staticmethod
    def get_devccf_matched_regions(ccf_regions):
        match_df = ThalamusWrapper._devccf_matches().set_index("ccf")
        matched = match_df.index.intersection(ccf_regions)
        unmatched = set(ccf_regions) - set(matched)
        if unmatched:
            warnings.warn(f"Regions {unmatched} not found in DevCCF parcellation.")
        for ccf_region in matched:
            match = match_df.loc[ccf_region]
            if not match["one_to_one"]:
                warnings.warn(f"{ccf_region} does not have a one-to-one match in DevCCF: using {match['devccf']}")
        return match_df.loc[matched, "devccf"].tolist()


DEFAULT_ATLAS_WRAPPER = ThalamusWrapper()<|MERGE_RESOLUTION|>--- conflicted
+++ resolved
@@ -263,13 +263,8 @@
         found_annotations = False
 
 
-<<<<<<< HEAD
-    def get_annotated_clusters(
+    def get_annotated_cell_types(
         self,
-=======
-    def get_annotated_cell_types(
-        cls,
->>>>>>> 2e0803c6
         nuclei_names,
         taxonomy_level="cluster",
         include_shared_clusters=False,
@@ -324,20 +319,12 @@
                 else:
                     error += " No non-shared clusters annotated, try include_shared_clusters=True."
                 raise UserWarning(error)
-<<<<<<< HEAD
-        clusters = self.get_taxonomy_label_from_alias(anno.loc[all_names, "cluster_alias"])
-        return clusters
-    
-    def get_obs_from_annotated_clusters(
-        self,
-=======
-        cell_types = cls.get_taxonomy_label_from_alias(anno.loc[all_names, "cluster_alias"],
+        cell_types = self.get_taxonomy_label_from_alias(anno.loc[all_names, "cluster_alias"],
                                                        taxonomy_level=taxonomy_level)
         return cell_types
     
     def get_obs_from_annotations(
-        cls,
->>>>>>> 2e0803c6
+        self,
         nuclei_names,
         obs,
         taxonomy_level="cluster",
@@ -366,11 +353,7 @@
             cell metadata DataFrame with only cells from the specified cell type(s)
             at the specified taxonomy level (i.e. cluster(s), supertype(s), subclass(es))
         """
-<<<<<<< HEAD
-        clusters = self.get_annotated_clusters(
-=======
-        cell_types = cls.get_annotated_cell_types(
->>>>>>> 2e0803c6
+        cell_types = self.get_annotated_cell_types(
             nuclei_names,
             taxonomy_level=taxonomy_level,
             include_shared_clusters=include_shared_clusters,

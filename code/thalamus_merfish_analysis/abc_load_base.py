--- conflicted
+++ resolved
@@ -21,10 +21,6 @@
 CURRENT_VERSION = "20230830"
 # TODO: use manifest paths, not just substituting version
 BRAIN_LABEL = "C57BL6J-638850"
-
-# constants for spatial resolution of 'C57BL6J-638850' dataset
-X_RESOLUTION = Y_RESOLUTION = 10e-3
-Z_RESOLUTION = 200e-3
 
 # constants for spatial resolution of 'C57BL6J-638850' dataset
 X_RESOLUTION = Y_RESOLUTION = 10e-3
@@ -97,14 +93,6 @@
         )
     else:
         adata = adata[:, genes].to_memory()
-<<<<<<< HEAD
-    
-    if transform == 'log2cpm':
-        # transform calculation converts sparse 'log2' matrix to dense array
-        adata.X = np.asarray(
-            np.log2(1 + adata.X*1e6 / np.sum(adata.X.toarray(), axis=1, keepdims=True)
-                    ))
-=======
 
     if transform == "log2cpm":
         # transform calculation converts sparse 'log2' matrix to dense array
@@ -113,7 +101,6 @@
                 1 + adata.X * 1e6 / np.sum(adata.X.toarray(), axis=1, keepdims=True)
             )
         )
->>>>>>> 29d59a95
     else:
         # convert sparse matrix (how 'log2' & 'raw' counts are stored in h5ad 
         # file) to dense array to match 'log2cpm' transform option
@@ -432,29 +419,16 @@
 
     Returns
     -------
-<<<<<<< HEAD
-    cells_df : pandas DataFrame
-        with a new boolean column specifying which cells are in ccf_regions
-    '''
-    
-=======
     cells_df
     """
 
->>>>>>> 29d59a95
     # use reconstructed (in MERFISH space) coordinates from cells_df
     if realigned:
         coords = ["x_section", "y_section", "z_section"]
     else:
-<<<<<<< HEAD
-        coords = ['x_reconstructed','y_reconstructed','z_reconstructed']
-    resolutions = np.array([X_RESOLUTION, Y_RESOLUTION, Z_RESOLUTION])
-    
-=======
         coords = ["x_reconstructed", "y_reconstructed", "z_reconstructed"]
     resolutions = np.array([X_RESOLUTION, Y_RESOLUTION, Z_RESOLUTION])
 
->>>>>>> 29d59a95
     # load 'resampled CCF' (rasterized, in MERFISH space) image volumes from the
     # ABC Atlas dataset (z resolution limited to merscope slices)
     ccf_img = get_ccf_labels_image(resampled=True, realigned=realigned)
@@ -577,13 +551,8 @@
         list of region names
     """
     if top_nodes is None:
-<<<<<<< HEAD
-        return sorted(get_ccf_index(level=level).unique())
-    if level=='devccf':
-=======
         return get_ccf_index(level=level).unique()
     if level == "devccf":
->>>>>>> 29d59a95
         return _get_devccf_names(top_nodes)
     else:
         return _get_ccf_names(top_nodes, level=level)

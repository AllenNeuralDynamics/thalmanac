--- conflicted
+++ resolved
@@ -367,6 +367,79 @@
         figs.append(fig)
     return figs
 
+
+def plot_hcr_section(adata, genes, section, section_col='section',
+                     x_col='cirro_x', y_col='cirro_y', bg_color='white'):
+    '''Display separate, and overlay, expression of 3 genes in a single section.
+    
+    Parameters
+    ---------
+    adata : AnnData
+        cells to display; gene expression in .X and spatial coordinates in .obs
+    genes : list of str
+        list of genes to display
+    section : float
+        section to display
+    section_col : str
+        column in adata.obs that contains the section values
+    x_col, y_col : str
+        columns in adata.obs that contains the x- & y-coordinates
+    bg_color : str, default='white'
+        background color of the plot. Can use any color str that is recognized  
+        by matplotlib; passed on to plt.subplots(..., facecolor=bg_color) and
+        ax.set_facecolor(bg_color).
+        'black' / 'k' / '#000000' changes font colors to 'white'.
+
+    Returns
+    -------
+    fig : matplotlib.figure.Figure
+    '''
+    
+    # Subset based on requested section
+    sec_adata = adata[adata.obs[section_col]==section]
+
+    # Set font color based on bg_color
+    if (bg_color=='black') | (bg_color=='k') | (bg_color=='#000000'):
+        font_color = 'white'
+    else:
+        font_color = 'black'
+    fontsize = 16
+    
+    # Get normalized expression of each gene
+    gene1_norm = sec_adata[:,genes[0]].X / sec_adata[:,genes[0]].X.max()
+    gene2_norm = sec_adata[:,genes[1]].X / sec_adata[:,genes[1]].X.max()
+    gene3_norm = sec_adata[:,genes[2]].X / sec_adata[:,genes[2]].X.max()
+
+    # Convert each genes normalized expression into an RGB value
+    colorR = np.concatenate((gene1_norm, np.zeros([gene1_norm.shape[0],2])),axis=1)
+    colorG = np.concatenate((np.zeros([gene1_norm.shape[0],1]),gene2_norm,np.zeros([gene1_norm.shape[0],1])),axis=1)
+    colorB = np.concatenate((np.zeros([gene1_norm.shape[0],2]),gene3_norm),axis=1)
+    # combine each gene into a single RGB color for overlay
+    colorRGB = np.concatenate((gene1_norm, gene2_norm, gene3_norm),axis=1)
+    # add overlay to list of colors & gene labels
+    cell_colors = (colorR, colorG, colorB, colorRGB)
+    genes.append('Overlay') # Append for labeling purposes
+
+    # Plot spatial expression for each channel (3 genes + overlay), 
+    fig, axes = plt.subplots(1,4, figsize=(24,3), dpi=80, facecolor=bg_color)
+    axes = axes.flatten()
+    for i, cell_color in enumerate(cell_colors):
+        ax = axes[i]
+        ax.scatter(sec_adata.obs[x_col],
+                   sec_adata.obs[y_col],
+                   s=10, marker='.', color=cell_color)
+        ax.set_title(genes[i], color=font_color, fontsize=fontsize)
+        _format_image_axes(ax)
+        ax.set_facecolor(bg_color)  # must be set AFTER _format_image_axes to take effect
+
+    counts_str = adata.uns['counts_transform']    
+    plt.suptitle(f'{section=}\ncounts={counts_str}', y=1.2, 
+                 color=font_color, fontsize=fontsize)
+    plt.show()
+    
+    return fig
+
+
 def plot_hcr(adata, genes, sections=None, section_col='section', 
              x_col='cirro_x', y_col='cirro_y', bg_color='white'):
     '''Display separate, and overlay, expression of 3 genes in multiple sections.
@@ -448,151 +521,6 @@
     return figs
 
 
-<<<<<<< HEAD
-# ----------------------- Single-Section Plot Elements ----------------------- #
-
-def plot_expression_ccf_section(adata_or_obs, gene, ccf_images, 
-                        section, nuclei=None, highlight=[], 
-                        s=0.5, cmap='Blues', show_outline=False, 
-                        axes=False,  edge_color='lightgrey',
-                        section_col='section', x_col='cirro_x', y_col='cirro_y',
-                        boundary_img=None, custom_xy_lims=[], 
-                        cb_vmin_vmax=[None,None],
-                        label=None, colorbar=True, ax=None,
-                        **kwargs):
-    if nuclei is None:
-        nuclei = get_thalamus_names()
-
-    is_obs_df = type(adata_or_obs) is pd.DataFrame
-    obs = adata_or_obs if is_obs_df else adata_or_obs.obs
-    # need to parse both string & num sections so can't use query()
-    sec_obs = obs[obs[section_col]==section] 
-    section_z = sec_obs['z_section'].iloc[0]
-    
-    if ax is None:
-        fig, ax = plt.subplots(figsize=(8,4))
-    else:
-        plt.sca(ax)
-        fig = plt.gcf()
-
-    # Plot ccf annotation in front of gene expression
-    plot_ccf_section(ccf_images, section_z, ccf_region_names=nuclei, 
-                     face_palette=None, edge_color=edge_color,
-                     boundary_img=boundary_img, ax=ax, **kwargs)
-    if highlight!=[]:
-        plot_ccf_section(ccf_images, section_z, ccf_region_names=highlight, 
-                         face_palette=None, edge_color=EDGE_COLOR_HIGHLIGHT, 
-                         ax=ax, **kwargs)
-    
-    # if you rely solely on set_xlim/ylim, the data is just masked but is
-    # still actually present in the pdf savefig
-    if custom_xy_lims!=[]:
-        sec_obs = _filter_by_xy_lims(sec_obs, x_col, y_col, 
-                                        custom_xy_lims)
-    # Plot gene expression
-    if is_obs_df:
-        c = sec_obs[gene].values
-    else:
-        c = adata_or_obs[sec_obs.index, gene].X.toarray().squeeze()
-    sc = ax.scatter(x=sec_obs[x_col], y=sec_obs[y_col], c=c, 
-                    s=s, cmap=cmap, vmin=cb_vmin_vmax[0], vmax=cb_vmin_vmax[1], 
-                    zorder=-1) # force sc to very bottom of plot
-    if colorbar:
-        if label is None:
-            # if adata from load_adata(), counts_transform is recorded in .uns
-            if hasattr(adata_or_obs, 'uns') & ('counts_transform' in adata_or_obs.uns):
-                label = 'gene counts ('+adata_or_obs.uns['counts_transform']+')'
-            # if we don't have .uns['counts_transform'], check if we have raw counts or not
-            else:
-                if all(i.is_integer() for i in c):  # no [] around loop == stops at 1st non-integer encounter
-                    label = 'gene counts (raw)'
-                else:
-                    label = 'gene counts (unknown transform)'
-        plt.colorbar(sc, label=label, fraction=0.046, pad=0.01)
-    
-    ax.set_title(gene)
-    _format_image_axes(ax=ax, custom_xy_lims=custom_xy_lims)
-    return fig
-
-
-def plot_hcr_section(adata, genes, section, section_col='section',
-                     x_col='cirro_x', y_col='cirro_y', bg_color='white'):
-    '''Display separate, and overlay, expression of 3 genes in a single section.
-    
-    Parameters
-    ---------
-    adata : AnnData
-        cells to display; gene expression in .X and spatial coordinates in .obs
-    genes : list of str
-        list of genes to display
-    section : float
-        section to display
-    section_col : str
-        column in adata.obs that contains the section values
-    x_col, y_col : str
-        columns in adata.obs that contains the x- & y-coordinates
-    bg_color : str, default='white'
-        background color of the plot. Can use any color str that is recognized  
-        by matplotlib; passed on to plt.subplots(..., facecolor=bg_color) and
-        ax.set_facecolor(bg_color).
-        'black' / 'k' / '#000000' changes font colors to 'white'.
-
-    Returns
-    -------
-    fig : matplotlib.figure.Figure
-    '''
-    
-    # Subset based on requested section
-    sec_adata = adata[adata.obs[section_col]==section]
-
-    # Set font color based on bg_color
-    if (bg_color=='black') | (bg_color=='k') | (bg_color=='#000000'):
-        font_color = 'white'
-    else:
-        font_color = 'black'
-    fontsize = 16
-    
-    # Get normalized expression of each gene
-    gene1_norm = sec_adata[:,genes[0]].X / sec_adata[:,genes[0]].X.max()
-    gene2_norm = sec_adata[:,genes[1]].X / sec_adata[:,genes[1]].X.max()
-    gene3_norm = sec_adata[:,genes[2]].X / sec_adata[:,genes[2]].X.max()
-
-    # Convert each genes normalized expression into an RGB value
-    colorR = np.concatenate((gene1_norm, np.zeros([gene1_norm.shape[0],2])),axis=1)
-    colorG = np.concatenate((np.zeros([gene1_norm.shape[0],1]),gene2_norm,np.zeros([gene1_norm.shape[0],1])),axis=1)
-    colorB = np.concatenate((np.zeros([gene1_norm.shape[0],2]),gene3_norm),axis=1)
-    # combine each gene into a single RGB color for overlay
-    colorRGB = np.concatenate((gene1_norm, gene2_norm, gene3_norm),axis=1)
-    # add overlay to list of colors & gene labels
-    cell_colors = (colorR, colorG, colorB, colorRGB)
-    genes.append('Overlay') # Append for labeling purposes
-
-    # Plot spatial expression for each channel (3 genes + overlay), 
-    fig, axes = plt.subplots(1,4, figsize=(24,3), dpi=80, facecolor=bg_color)
-    axes = axes.flatten()
-    for i, cell_color in enumerate(cell_colors):
-        ax = axes[i]
-        ax.scatter(sec_adata.obs[x_col],
-                   sec_adata.obs[y_col],
-                   s=10, marker='.', color=cell_color)
-        ax.set_title(genes[i], color=font_color, fontsize=fontsize)
-        _format_image_axes(ax)
-        ax.set_facecolor(bg_color)  # must be set AFTER _format_image_axes to take effect
-
-    counts_str = adata.uns['counts_transform']    
-    plt.suptitle(f'{section=}\ncounts={counts_str}', y=1.2, 
-                 color=font_color, fontsize=fontsize)
-    plt.show()
-    
-    return fig
-
-
-def plot_ccf_section(ccf_img, section_z, ccf_region_names=None,
-                     face_palette=None, edge_color='grey',
-                     boundary_img=None, structure_index=None, 
-                     z_resolution=200e-3, legend=True, ax=None):
-    ''' Display CCF parcellations for a single section
-=======
 # TODO: make multi-section option?
 def plot_ccf_section(
     ccf_img,
@@ -610,7 +538,6 @@
     """Display CCF parcellations for a single section from an
     image volume of region labels
 
->>>>>>> 2eb700a6
     Parameters
     ----------
     ccf_img : np.ndarray

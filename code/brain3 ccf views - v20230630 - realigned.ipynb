--- conflicted
+++ resolved
@@ -2,7 +2,7 @@
  "cells": [
   {
    "cell_type": "code",
-   "execution_count": 2,
+   "execution_count": 1,
    "id": "f14afdc8",
    "metadata": {},
    "outputs": [],
@@ -39,7 +39,7 @@
   },
   {
    "cell_type": "code",
-   "execution_count": 3,
+   "execution_count": 2,
    "id": "e081cde8",
    "metadata": {},
    "outputs": [],
@@ -65,31 +65,13 @@
     "#     \"30 Astro-Epen\",\n",
     "#     \"33 Vascular\",\n",
     "#     \"34 Immune\",\n",
-<<<<<<< HEAD
     "# ]\n",
     "ccf_polygons = abc.get_ccf_labels_image(resampled=True, realigned=True)"
-=======
-    "# ]\n"
    ]
   },
   {
    "cell_type": "code",
    "execution_count": 3,
-   "id": "6a6541b3",
-   "metadata": {},
-   "outputs": [],
-   "source": [
-    "\n",
-    "import nibabel\n",
-    "img = nibabel.load(\"/data/realigned/abc_realigned_ccf_labels.nii.gz\")\n",
-    "# could maybe keep the lazy dataobj and not convert to numpy?\n",
-    "ccf_polygons = np.array(img.dataobj)"
->>>>>>> cbfbcbad
-   ]
-  },
-  {
-   "cell_type": "code",
-   "execution_count": 4,
    "id": "17cea8aa",
    "metadata": {},
    "outputs": [],
@@ -122,21 +104,7 @@
   },
   {
    "cell_type": "code",
-   "execution_count": 5,
-<<<<<<< HEAD
-=======
-   "id": "2a591482",
-   "metadata": {},
-   "outputs": [],
-   "source": [
-    "section_col = 'z_section'\n",
-    "obs[section_col] = obs[section_col].round(1)"
-   ]
-  },
-  {
-   "cell_type": "code",
-   "execution_count": 6,
->>>>>>> cbfbcbad
+   "execution_count": 4,
    "id": "6bbfc91a",
    "metadata": {},
    "outputs": [],
@@ -147,11 +115,7 @@
   },
   {
    "cell_type": "code",
-<<<<<<< HEAD
-   "execution_count": 6,
-=======
-   "execution_count": 7,
->>>>>>> cbfbcbad
+   "execution_count": 5,
    "id": "1c524d63",
    "metadata": {},
    "outputs": [],
@@ -163,11 +127,7 @@
   },
   {
    "cell_type": "code",
-<<<<<<< HEAD
-   "execution_count": 7,
-=======
-   "execution_count": 8,
->>>>>>> cbfbcbad
+   "execution_count": 6,
    "id": "33e8b7b0",
    "metadata": {},
    "outputs": [],
@@ -180,11 +140,7 @@
   },
   {
    "cell_type": "code",
-<<<<<<< HEAD
-   "execution_count": 8,
-=======
-   "execution_count": 9,
->>>>>>> cbfbcbad
+   "execution_count": 7,
    "id": "d133e930",
    "metadata": {},
    "outputs": [],
@@ -204,11 +160,7 @@
   },
   {
    "cell_type": "code",
-<<<<<<< HEAD
-   "execution_count": 9,
-=======
-   "execution_count": 10,
->>>>>>> cbfbcbad
+   "execution_count": 8,
    "id": "c21e5545",
    "metadata": {},
    "outputs": [],
@@ -220,11 +172,7 @@
   },
   {
    "cell_type": "code",
-<<<<<<< HEAD
-   "execution_count": 10,
-=======
-   "execution_count": 26,
->>>>>>> cbfbcbad
+   "execution_count": 9,
    "id": "84cb7d8c-7055-4d3e-a05d-e0b130821c9a",
    "metadata": {
     "scrolled": true,
@@ -236,16 +184,12 @@
     "cplots.plot_ccf_overlay(obs_th.iloc[[],:],#no foreground cells\n",
     "                        ccf_polygons, point_hue=ccf_label, sections=sections_3, highlight='all', section_col=section_col,\n",
     "                           # x_field='x_section', y_field='y_section',\n",
-    "                 bg_cells=obs_th, bg_shapes=False, min_group_count=0, legend='ccf', axes=False)"
-   ]
-  },
-  {
-   "cell_type": "code",
-<<<<<<< HEAD
-   "execution_count": 11,
-=======
-   "execution_count": 27,
->>>>>>> cbfbcbad
+    "                 bg_cells=obs_th, bg_shapes=False, min_group_count=0, legend='cells', axes=True)"
+   ]
+  },
+  {
+   "cell_type": "code",
+   "execution_count": 10,
    "id": "5bf0618c-8837-4247-860b-a630aa259105",
    "metadata": {
     "tags": []
@@ -258,75 +202,55 @@
   },
   {
    "cell_type": "code",
-<<<<<<< HEAD
+   "execution_count": 11,
+   "id": "a8e01ea1-4070-4b53-bd55-c00f10c15ba3",
+   "metadata": {
+    "tags": []
+   },
+   "outputs": [],
+   "source": [
+    "len(th_subclasses)"
+   ]
+  },
+  {
+   "cell_type": "code",
    "execution_count": 12,
-=======
-   "execution_count": 28,
->>>>>>> cbfbcbad
-   "id": "a8e01ea1-4070-4b53-bd55-c00f10c15ba3",
-   "metadata": {
-    "tags": []
-   },
-   "outputs": [],
-   "source": [
-    "len(th_subclasses)"
-   ]
-  },
-  {
-   "cell_type": "code",
-<<<<<<< HEAD
+   "id": "3b097c7c-d407-4c38-bc52-d8d3ac6a261e",
+   "metadata": {
+    "tags": []
+   },
+   "outputs": [],
+   "source": [
+    "obs_th_neurons.loc[lambda df: df['subclass'].isin(th_subclasses.index), 'class'].value_counts().loc[lambda x: x>0]"
+   ]
+  },
+  {
+   "cell_type": "code",
    "execution_count": 13,
-=======
-   "execution_count": 29,
->>>>>>> cbfbcbad
-   "id": "3b097c7c-d407-4c38-bc52-d8d3ac6a261e",
-   "metadata": {
-    "tags": []
-   },
-   "outputs": [],
-   "source": [
-    "obs_th_neurons.loc[lambda df: df['subclass'].isin(th_subclasses.index), 'class'].value_counts().loc[lambda x: x>0]"
-   ]
-  },
-  {
-   "cell_type": "code",
-<<<<<<< HEAD
+   "id": "30afd613-7f2f-4e51-8afa-29601b405a8f",
+   "metadata": {
+    "tags": []
+   },
+   "outputs": [],
+   "source": [
+    "obs_th_neurons.loc[lambda df: df['subclass'].isin(th_subclasses.index), 'supertype'].unique().shape[0]"
+   ]
+  },
+  {
+   "cell_type": "code",
    "execution_count": 14,
-=======
-   "execution_count": 30,
->>>>>>> cbfbcbad
-   "id": "30afd613-7f2f-4e51-8afa-29601b405a8f",
-   "metadata": {
-    "tags": []
-   },
-   "outputs": [],
-   "source": [
-    "obs_th_neurons.loc[lambda df: df['subclass'].isin(th_subclasses.index), 'supertype'].unique().shape[0]"
-   ]
-  },
-  {
-   "cell_type": "code",
-<<<<<<< HEAD
+   "id": "9e72ffb4-25e3-4fd7-8d7d-34c48cfb252c",
+   "metadata": {
+    "tags": []
+   },
+   "outputs": [],
+   "source": [
+    "obs_th_neurons.loc[lambda df: df['subclass'].isin(th_subclasses.index), 'cluster'].unique().shape[0]"
+   ]
+  },
+  {
+   "cell_type": "code",
    "execution_count": 15,
-=======
-   "execution_count": 31,
->>>>>>> cbfbcbad
-   "id": "9e72ffb4-25e3-4fd7-8d7d-34c48cfb252c",
-   "metadata": {
-    "tags": []
-   },
-   "outputs": [],
-   "source": [
-    "obs_th_neurons.loc[lambda df: df['subclass'].isin(th_subclasses.index), 'cluster'].unique().shape[0]"
-   ]
-  },
-  {
-   "cell_type": "code",
-<<<<<<< HEAD
-   "execution_count": 16,
-=======
-   "execution_count": 32,
->>>>>>> cbfbcbad
    "id": "9c7636d3-a64c-4e70-8f72-93a6173f5c3b",
    "metadata": {
     "tags": []
@@ -339,11 +263,7 @@
   },
   {
    "cell_type": "code",
-<<<<<<< HEAD
-   "execution_count": 17,
-=======
-   "execution_count": 33,
->>>>>>> cbfbcbad
+   "execution_count": 22,
    "id": "68607550-f2a1-4984-8829-78e04fa30b6d",
    "metadata": {
     "scrolled": true,
@@ -369,11 +289,7 @@
   },
   {
    "cell_type": "code",
-<<<<<<< HEAD
-   "execution_count": 18,
-=======
-   "execution_count": 34,
->>>>>>> cbfbcbad
+   "execution_count": 17,
    "id": "112f8c0b",
    "metadata": {},
    "outputs": [],
@@ -390,32 +306,22 @@
   },
   {
    "cell_type": "code",
-<<<<<<< HEAD
+   "execution_count": 18,
+   "id": "d133e930",
+   "metadata": {},
+   "outputs": [],
+   "source": [
+    "\n",
+    "cplots.plot_ccf_overlay(obs, ccf_polygons, bg_cells=obs_th, point_hue='cluster', sections=[anterior_sec],\n",
+    "                 shape_palette='dark_outline',\n",
+    "                 ccf_names=nuclei, legend='cells', bg_shapes=False, \n",
+    "                 section_col=section_col)"
+   ]
+  },
+  {
+   "cell_type": "code",
    "execution_count": 19,
-   "id": "d133e930",
-=======
-   "execution_count": 35,
-   "id": "da24234e",
->>>>>>> cbfbcbad
-   "metadata": {},
-   "outputs": [],
-   "source": [
-    "\n",
-    "cplots.plot_ccf_overlay(obs, ccf_polygons, bg_cells=obs_th, point_hue='cluster', sections=[anterior_sec],\n",
-    "                 shape_palette='dark_outline',\n",
-    "                 ccf_names=nuclei, legend='cells', bg_shapes=False, \n",
-    "                 section_col=section_col)"
-   ]
-  },
-  {
-   "cell_type": "code",
-<<<<<<< HEAD
-   "execution_count": 20,
    "id": "112f8c0b",
-=======
-   "execution_count": 36,
-   "id": "80094f5f",
->>>>>>> cbfbcbad
    "metadata": {},
    "outputs": [],
    "source": [
@@ -431,13 +337,8 @@
   },
   {
    "cell_type": "code",
-<<<<<<< HEAD
-   "execution_count": 21,
+   "execution_count": 20,
    "id": "112f8c0b",
-=======
-   "execution_count": 37,
-   "id": "5c797919",
->>>>>>> cbfbcbad
    "metadata": {},
    "outputs": [],
    "source": [
@@ -453,17 +354,9 @@
   },
   {
    "cell_type": "code",
-<<<<<<< HEAD
-   "execution_count": 22,
+   "execution_count": 21,
    "id": "112f8c0b",
    "metadata": {},
-=======
-   "execution_count": 38,
-   "id": "31c079d3",
-   "metadata": {
-    "tags": []
-   },
->>>>>>> cbfbcbad
    "outputs": [],
    "source": [
     "rt_sections = [7.2, 7.8]\n",
